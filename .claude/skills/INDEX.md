--- conflicted
+++ resolved
@@ -136,11 +136,9 @@
 ├── project-init/
 │   ├── SKILL.md
 │   └── assets/
-<<<<<<< HEAD
-├── repo-cleanup/               ← NEW: Repository hygiene
-=======
-├── ribbon-edit/                  ← Dataverse ribbon customization
->>>>>>> d74491ea
+├── repo-cleanup/               ← Repository hygiene
+│   └── SKILL.md
+├── ribbon-edit/                ← Dataverse ribbon customization
 │   └── SKILL.md
 ├── spaarke-conventions/
 │   ├── SKILL.md
