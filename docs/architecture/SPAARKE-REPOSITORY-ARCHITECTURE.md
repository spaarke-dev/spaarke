# Spaarke Repository Architecture

> **Version**: 1.2
<<<<<<< HEAD
> **Date**: December 30, 2025
=======
> **Date**: December 29, 2025
>>>>>>> 15b6114a
> **Purpose**: Comprehensive guide to the Spaarke repository structure for developers and AI coding agents

---

## Repository Overview

The Spaarke repository contains the **Spaarke Legal Operations Intelligence Platform**—an enterprise solution for legal departments integrating document management (SDAP), AI-powered document analysis, workflow automation, and operational intelligence built on Microsoft Dataverse and SharePoint Embedded (SPE).

### Platform Components

| Component | Description | Status |
|-----------|-------------|--------|
| **SDAP** (SharePoint Document Access Platform) | Document storage, retrieval, and management via SPE | Production |
<<<<<<< HEAD
| **Email-to-Document Automation** | Automatic email archival to .eml documents with webhooks | Phase 2 Complete |
=======
| **Email-to-Document Automation** | Convert Dataverse emails to RFC 5322 .eml documents | Phase 1 Complete |
>>>>>>> 15b6114a
| **AI Document Intelligence** | AI-powered summarization, metadata extraction, and analysis | In Development |
| **Legal Workflow Automation** | Matter management, deadline tracking, task automation | Planned |
| **Operational Analytics** | Dashboards, reporting, and insights | Planned |

### High-Level Architecture Diagram

```
spaarke/
├─────────────────────────────────────────────────────────────────────────────────┐
│  RUNTIME CODE                                                                    │
│  ┌─────────────────┐  ┌─────────────────┐  ┌─────────────────────────────────┐  │
│  │  src/client/    │  │  src/server/    │  │  src/dataverse/                 │  │
│  │  ├─ pcf/        │  │  └─ api/        │  │  ├─ plugins/                    │  │
│  │  ├─ office-     │  │     └─ Sprk.    │  │  ├─ solutions/                  │  │
│  │  │   addins/    │  │        Bff.Api/ │  │  └─ webresources/               │  │
│  │  └─ webres/     │  │                 │  │                                 │  │
│  └─────────────────┘  └─────────────────┘  └─────────────────────────────────┘  │
├─────────────────────────────────────────────────────────────────────────────────┤
│  INFRASTRUCTURE & CONFIG                                                         │
│  ┌─────────────────┐  ┌─────────────────┐  ┌─────────────────────────────────┐  │
│  │  infrastructure/│  │  config/        │  │  .github/workflows/             │  │
│  │  └─ bicep/      │  │  (local secrets)│  │  (CI/CD pipelines)              │  │
│  └─────────────────┘  └─────────────────┘  └─────────────────────────────────┘  │
├─────────────────────────────────────────────────────────────────────────────────┤
│  DOCUMENTATION                                                                   │
│  ┌─────────────────┐  ┌─────────────────────────────────────────────────────┐   │
│  │  docs/          │  │  ADRs, guides, standards, AI knowledge base         │   │
│  │  ai-knowledge/  │  │  Architecture decisions and procedures              │   │
│  └─────────────────┘  └─────────────────────────────────────────────────────┘   │
├─────────────────────────────────────────────────────────────────────────────────┤
│  TESTING & QUALITY                                                               │
│  ┌─────────────────┐  ┌─────────────────┐  ┌─────────────────────────────────┐  │
│  │  tests/unit/    │  │  tests/         │  │  tests/e2e/                     │  │
│  │                 │  │  integration/   │  │  tests/manual/                  │  │
│  └─────────────────┘  └─────────────────┘  └─────────────────────────────────┘  │
├─────────────────────────────────────────────────────────────────────────────────┤
│  ACTIVE WORK                                                                     │
│  ┌───────────────────────────────────────────────────────────────────────────┐  │
│  │  projects/{project-name}/  — Active development with spec, plan, tasks   │  │
│  └───────────────────────────────────────────────────────────────────────────┘  │
└─────────────────────────────────────────────────────────────────────────────────┘
```

---

## Main Directory Structure

### Root Level

| Directory/File | Purpose | AI Agent Notes |
|----------------|---------|----------------|
| `src/` | **All runtime source code** | Primary coding location |
| `tests/` | **All test code** | Mirror structure of `src/` |
| `docs/` | **Documentation** | `ai-knowledge/` for coding, `reference/` for deep dives |
| `infrastructure/` | **Azure Bicep IaC** | Deployment templates |
| `projects/` | **Active development work** | Current feature/task work |
| `scripts/` | **PowerShell utilities** | Deployment and maintenance scripts |
| `config/` | **Local configuration** | `.local.json` files (gitignored secrets) |
| `.github/` | **CI/CD workflows** | GitHub Actions pipelines |
| `CLAUDE.md` | **AI agent instructions** | Read first before any work |
| `Spaarke.sln` | **.NET solution file** | All .NET projects referenced here |

---

## Source Code (`src/`)

### `src/client/` — Frontend Components

| Subdirectory | Technology | Purpose |
|--------------|------------|---------|
| `pcf/` | TypeScript, React, Fluent UI | PCF controls for Dataverse model-driven apps |
| `office-addins/` | TypeScript | Office Add-ins (Word, Excel, Outlook) |
| `webresources/` | JavaScript/HTML | Dataverse web resources |
| `shared/` | TypeScript | Shared UI component library |
| `assets/` | Static files | Icons, images, stylesheets |

**PCF Controls (`src/client/pcf/`):**

| Control | Purpose |
|---------|---------|
| `AIMetadataExtractor/` | AI-powered document metadata extraction |
| `SpeFileViewer/` | Document preview and Office Online editing |
| `ThemeEnforcer/` | Dark mode theme enforcement |
| `UniversalDatasetGrid/` | Generic dataset grid control |
| `UniversalQuickCreate/` | Document upload with metadata |

### `src/server/` — Backend Services

| Subdirectory | Technology | Purpose |
|--------------|------------|---------|
| `api/Sprk.Bff.Api/` | .NET 8, Minimal API | Backend-for-Frontend, Graph/Dataverse integration |
| `shared/` | .NET 8 | Shared .NET libraries |

**BFF API Structure (`src/server/api/Sprk.Bff.Api/`):**

```
Sprk.Bff.Api/
├── Api/                    # Endpoint definitions (Minimal API groups)
<<<<<<< HEAD
│   ├── DocumentsEndpoints.cs    # Document CRUD operations
│   ├── EmailEndpoints.cs        # Email-to-document automation
│   └── ...
=======
│   ├── DocumentsEndpoints.cs
│   └── EmailEndpoints.cs   # Email-to-document conversion (Phase 1)
>>>>>>> 15b6114a
├── Configuration/          # Strongly-typed configuration classes
│   └── EmailProcessingOptions.cs  # Email attachment rules
├── Infrastructure/         # Cross-cutting concerns
│   ├── Auth/               # Authentication middleware
│   ├── Authorization/      # Policy-based authorization
│   ├── Dataverse/          # Dataverse Web API client
│   ├── DI/                 # Dependency injection modules
│   ├── Errors/             # ProblemDetails helpers
│   ├── Graph/              # Microsoft Graph operations
│   ├── Resilience/         # Polly retry policies
│   └── Validation/         # Request validation
├── Models/                 # DTOs and request/response models
│   └── Email/              # Email conversion DTOs
├── Services/               # Business logic services
│   ├── Email/              # Email-to-document services
│   │   ├── IEmailToEmlConverter.cs
<<<<<<< HEAD
│   │   ├── IEmailFilterService.cs
│   │   └── EmailRuleSeedService.cs
│   └── Jobs/               # Async job processing
│       ├── Handlers/       # Job type handlers
│       │   └── EmailToDocumentJobHandler.cs
│       └── EmailPollingBackupService.cs
=======
│   │   ├── EmailToEmlConverter.cs  # RFC 5322 .eml generation
│   │   ├── EmailActivityMetadata.cs
│   │   └── EmailAttachmentInfo.cs
│   └── Ai/                 # AI analysis services
│       ├── Export/         # Analysis export services
│       │   ├── IExportService.cs       # Export service interface
│       │   ├── ExportServiceRegistry.cs # Service resolution by format
│       │   ├── DocxExportService.cs    # Word document export
│       │   ├── PdfExportService.cs     # PDF export (QuestPDF)
│       │   └── EmailExportService.cs   # Email via Microsoft Graph
│       └── Tools/          # AI tool handlers
>>>>>>> 15b6114a
├── Telemetry/              # OpenTelemetry metrics
│   ├── AiTelemetry.cs
│   └── EmailTelemetry.cs   # Email processing metrics
└── Program.cs              # Application entry point
```

### `src/dataverse/` — Dataverse Platform Components

| Subdirectory | Technology | Purpose |
|--------------|------------|---------|
| `plugins/` | C# | Dataverse plugins (thin validation/projection) |
| `solutions/` | Dataverse solution | Solution XML, entity definitions |
| `webresources/` | JavaScript | Dataverse form scripts |

---

## Tests (`tests/`)

| Subdirectory | Purpose | When to Update |
|--------------|---------|----------------|
| `unit/` | Unit tests (isolated, fast) | Any code change |
| `integration/` | Integration tests (real services) | API/service changes |
| `e2e/` | End-to-end tests (full stack) | User flow changes |
| `manual/` | Manual test scripts | Complex scenarios |
| `Spaarke.ArchTests/` | Architecture fitness tests | Structure changes |
| `code review/` | Code review analysis documents | After reviews |

**Test Naming Convention:**
- Unit tests: `{ProjectName}.Tests/` mirrors `src/` structure
- Example: `tests/unit/Sprk.Bff.Api.Tests/` tests `src/server/api/Sprk.Bff.Api/`

---

## Documentation (`docs/`)

### Documentation Hierarchy

```
docs/
├── CLAUDE.md                     # Traffic controller for AI agents
├── ai-knowledge/                 # ✅ REFERENCE FREELY for coding
│   ├── architecture/             # System patterns, boundaries
│   ├── guides/                   # How-to procedures
│   ├── standards/                # Coding standards, auth patterns
│   └── templates/                # Project/task scaffolding
├── reference/                    # ⚠️ ASK BEFORE LOADING
│   ├── adr/                      # Architecture Decision Records
│   ├── architecture/             # Deep architecture docs
│   ├── articles/                 # Full guides (verbose)
│   ├── procedures/               # Process documentation
│   ├── protocols/                # AI behavior protocols
│   └── research/                 # KM-* knowledge articles
└── product-documentation/        # End-user documentation
```

**AI Agent Rule:** Always read `docs/ai-knowledge/` first. Only load `docs/reference/` when explicitly directed or debugging requires historical context.

---

## Infrastructure (`infrastructure/`)

| Subdirectory | Purpose |
|--------------|---------|
| `bicep/modules/` | Reusable Bicep modules (Key Vault, Service Bus, etc.) |
| `bicep/stacks/` | Environment-specific deployments (Model 1, Model 2) |
| `bicep/parameters/` | Parameter files for each environment |
| `dataverse/` | Dataverse deployment scripts |
| `scripts/` | Infrastructure automation scripts |

---

## Projects (`projects/`)

Active development work lives here. Each project follows this structure:

```
projects/{project-name}/
├── spec.md                 # Design specification (input from product)
├── README.md               # Project overview (AI-generated)
├── plan.md                 # Implementation plan (AI-generated)
├── CLAUDE.md               # Project-specific AI context
├── tasks/                  # Task files (POML format)
│   ├── TASK-INDEX.md       # Task status tracking
│   └── task-*.md           # Individual task definitions
└── notes/                  # Ephemeral working files
    └── handoffs/           # Context handoff files
```

**AI Agent Rule:** When starting work on a project, read the project's `CLAUDE.md` and `plan.md` first.

---

## AI Agent Repository Traversal Logic

### Starting a New Task

```
1. Read root /CLAUDE.md
2. Read /docs/CLAUDE.md (traffic controller)
3. Read /docs/ai-knowledge/CLAUDE.md (index)
4. If project work:
   └── Read /projects/{project}/CLAUDE.md
   └── Read /projects/{project}/plan.md
5. Load relevant /docs/ai-knowledge/{topic}/ documents
6. Navigate to code location based on task type
```

### Task Type → Directory Mapping

| Task Type | Primary Directory | Secondary |
|-----------|-------------------|-----------|
| PCF control work | `src/client/pcf/{control}/` | `tests/unit/` |
| BFF API work | `src/server/api/Sprk.Bff.Api/` | `tests/unit/Sprk.Bff.Api.Tests/` |
| Dataverse plugin | `src/dataverse/plugins/` | `tests/unit/` |
| Infrastructure | `infrastructure/bicep/` | `docs/reference/architecture/` |
| Documentation | `docs/ai-knowledge/` | `docs/reference/` |

### Finding Related Files

| If Editing... | Also Check... |
|---------------|---------------|
| `src/server/api/Sprk.Bff.Api/Api/*.cs` | `tests/unit/Sprk.Bff.Api.Tests/` |
| `src/client/pcf/{control}/` | `src/client/pcf/CLAUDE.md` |
| `infrastructure/bicep/modules/*.bicep` | `infrastructure/bicep/stacks/*.bicep` |
| Any `appsettings.json` | `config/*.local.json` (local overrides) |

---

## Creating New Directories

### When to Create New Directories

| Scenario | Location | Naming Convention |
|----------|----------|-------------------|
| New PCF control | `src/client/pcf/{ControlName}/` | PascalCase, descriptive |
| New BFF endpoint group | `src/server/api/Sprk.Bff.Api/Api/` | File only, not directory |
| New shared library | `src/server/shared/{LibraryName}/` | PascalCase with `.` separator |
| New infrastructure module | `infrastructure/bicep/modules/` | kebab-case |
| New project | `projects/{project-name}/` | kebab-case |
| New AI knowledge topic | `docs/ai-knowledge/{topic}/` | kebab-case |

### Directory Creation Checklist

1. **Does it belong in existing structure?** Check if similar content exists
2. **Follow naming convention** for that area (see table above)
3. **Add CLAUDE.md** if directory contains code AI will work with
4. **Update parent CLAUDE.md** to reference new directory
5. **Add to .gitignore** if contains local/generated content

### New Code Project Procedure

When creating a new .NET project:

```powershell
# 1. Create project in appropriate location
dotnet new classlib -n Sprk.NewLibrary -o src/server/shared/Sprk.NewLibrary

# 2. Add to solution
dotnet sln Spaarke.sln add src/server/shared/Sprk.NewLibrary/Sprk.NewLibrary.csproj

# 3. Create corresponding test project
dotnet new xunit -n Sprk.NewLibrary.Tests -o tests/unit/Sprk.NewLibrary.Tests
dotnet sln Spaarke.sln add tests/unit/Sprk.NewLibrary.Tests/Sprk.NewLibrary.Tests.csproj

# 4. Add CLAUDE.md to new project directory
```

### New PCF Control Procedure

```powershell
# 1. Initialize control
cd src/client/pcf
pac pcf init --namespace Sprk --name NewControl --template dataset

# 2. Add to pcfconfig.json
# 3. Add CLAUDE.md with control-specific context
```

---

## Maintenance Procedures

### Pull Request Requirements

| Requirement | Description |
|-------------|-------------|
| **Branch naming** | `feature/{ticket}-{description}`, `fix/{ticket}-{description}` |
| **PR template** | Use `.github/pull_request_template.md` |
| **Tests required** | All code changes require corresponding test updates |
| **CLAUDE.md updates** | Update if adding new directories or changing patterns |

### Code Review Checklist (AI Agents)

Before submitting code:
1. ✅ Run `dotnet build` — no errors
2. ✅ Run `dotnet test` — tests pass
3. ✅ Check ADR compliance (see `docs/reference/adr/`)
4. ✅ Update CLAUDE.md if structure changed
5. ✅ Update TASK-INDEX.md if completing project task

### CI/CD Pipelines

| Workflow | Trigger | Purpose |
|----------|---------|---------|
| `sdap-ci.yml` | PR to main | Build, test, lint |
| `deploy-staging.yml` | Push to main | Deploy to staging |
| `deploy-to-azure.yml` | Manual | Production deployment |
| `adr-audit.yml` | PR with ADR changes | Validate ADR format |

---

## Key Configuration Files

| File | Purpose | Gitignored? |
|------|---------|-------------|
| `Spaarke.sln` | .NET solution | No |
| `Directory.Packages.props` | Central package management | No |
| `Directory.Build.props` | Shared build properties | No |
| `config/*.local.json` | Local secrets/config | Yes |
| `.env` files | Environment variables | Yes |
| `appsettings.Development.json` | Dev-specific config | No |

---

## Quick Reference: File Location by Type

| Looking For... | Location |
|----------------|----------|
| PCF control source | `src/client/pcf/{ControlName}/` |
| BFF API endpoints | `src/server/api/Sprk.Bff.Api/Api/` |
| BFF infrastructure | `src/server/api/Sprk.Bff.Api/Infrastructure/` |
| **BFF Email services** | `src/server/api/Sprk.Bff.Api/Services/Email/` |
| **BFF AI services** | `src/server/api/Sprk.Bff.Api/Services/Ai/` |
| **BFF Export services** | `src/server/api/Sprk.Bff.Api/Services/Ai/Export/` |
| Dataverse plugins | `src/dataverse/plugins/` |
| Unit tests | `tests/unit/{ProjectName}.Tests/` |
| **Email conversion tests** | `tests/unit/Sprk.Bff.Api.Tests/Services/Email/` |
| **AI export tests** | `tests/unit/Sprk.Bff.Api.Tests/Services/Ai/` |
| ADRs | `docs/reference/adr/` |
| AI coding guides | `docs/ai-knowledge/` |
| Bicep modules | `infrastructure/bicep/modules/` |
| PowerShell scripts | `scripts/` |
| GitHub workflows | `.github/workflows/` |
| Project work | `projects/{project-name}/` |

---

## See Also

- `/CLAUDE.md` — Repository-wide AI instructions
- `/docs/ai-knowledge/CLAUDE.md` — AI knowledge base index
- `/docs/reference/adr/` — Architecture Decision Records
- `/docs/reference/architecture/AZURE-RESOURCE-NAMING-CONVENTION.md` — Naming standards<|MERGE_RESOLUTION|>--- conflicted
+++ resolved
@@ -1,11 +1,7 @@
 # Spaarke Repository Architecture
 
 > **Version**: 1.2
-<<<<<<< HEAD
 > **Date**: December 30, 2025
-=======
-> **Date**: December 29, 2025
->>>>>>> 15b6114a
 > **Purpose**: Comprehensive guide to the Spaarke repository structure for developers and AI coding agents
 
 ---
@@ -19,11 +15,7 @@
 | Component | Description | Status |
 |-----------|-------------|--------|
 | **SDAP** (SharePoint Document Access Platform) | Document storage, retrieval, and management via SPE | Production |
-<<<<<<< HEAD
 | **Email-to-Document Automation** | Automatic email archival to .eml documents with webhooks | Phase 2 Complete |
-=======
-| **Email-to-Document Automation** | Convert Dataverse emails to RFC 5322 .eml documents | Phase 1 Complete |
->>>>>>> 15b6114a
 | **AI Document Intelligence** | AI-powered summarization, metadata extraction, and analysis | In Development |
 | **Legal Workflow Automation** | Matter management, deadline tracking, task automation | Planned |
 | **Operational Analytics** | Dashboards, reporting, and insights | Planned |
@@ -122,14 +114,9 @@
 ```
 Sprk.Bff.Api/
 ├── Api/                    # Endpoint definitions (Minimal API groups)
-<<<<<<< HEAD
 │   ├── DocumentsEndpoints.cs    # Document CRUD operations
 │   ├── EmailEndpoints.cs        # Email-to-document automation
 │   └── ...
-=======
-│   ├── DocumentsEndpoints.cs
-│   └── EmailEndpoints.cs   # Email-to-document conversion (Phase 1)
->>>>>>> 15b6114a
 ├── Configuration/          # Strongly-typed configuration classes
 │   └── EmailProcessingOptions.cs  # Email attachment rules
 ├── Infrastructure/         # Cross-cutting concerns
@@ -146,17 +133,13 @@
 ├── Services/               # Business logic services
 │   ├── Email/              # Email-to-document services
 │   │   ├── IEmailToEmlConverter.cs
-<<<<<<< HEAD
+│   │   ├── EmailToEmlConverter.cs  # RFC 5322 .eml generation
 │   │   ├── IEmailFilterService.cs
 │   │   └── EmailRuleSeedService.cs
-│   └── Jobs/               # Async job processing
-│       ├── Handlers/       # Job type handlers
-│       │   └── EmailToDocumentJobHandler.cs
-│       └── EmailPollingBackupService.cs
-=======
-│   │   ├── EmailToEmlConverter.cs  # RFC 5322 .eml generation
-│   │   ├── EmailActivityMetadata.cs
-│   │   └── EmailAttachmentInfo.cs
+│   ├── Jobs/               # Async job processing
+│   │   ├── Handlers/       # Job type handlers
+│   │   │   └── EmailToDocumentJobHandler.cs
+│   │   └── EmailPollingBackupService.cs
 │   └── Ai/                 # AI analysis services
 │       ├── Export/         # Analysis export services
 │       │   ├── IExportService.cs       # Export service interface
@@ -165,7 +148,6 @@
 │       │   ├── PdfExportService.cs     # PDF export (QuestPDF)
 │       │   └── EmailExportService.cs   # Email via Microsoft Graph
 │       └── Tools/          # AI tool handlers
->>>>>>> 15b6114a
 ├── Telemetry/              # OpenTelemetry metrics
 │   ├── AiTelemetry.cs
 │   └── EmailTelemetry.cs   # Email processing metrics
