# SDAP System Overview

> **Source**: SDAP-ARCHITECTURE-GUIDE.md (3000 lines) → Condensed overview
<<<<<<< HEAD
> **Last Updated**: December 30, 2025
=======
> **Last Updated**: December 29, 2025
>>>>>>> 15b6114a
> **Applies To**: Any work involving the SDAP document management system

---

## TL;DR

SDAP (SharePoint Document Access Platform) is an enterprise document management solution integrating Dataverse with SharePoint Embedded (SPE). Files stored in SPE containers (up to 250GB), metadata in Dataverse. Uses BFF pattern with Redis caching, PCF controls for UI.

<<<<<<< HEAD
**New (Phase 2):** Email-to-Document automation converts Dataverse emails to archived .eml documents via webhooks and background processing.
=======
**New in Phase 1**: Email-to-Document conversion converts Dataverse email activities to RFC 5322 compliant `.eml` files stored in SPE with full metadata extraction.
>>>>>>> 15b6114a

---

## Applies When

- Building features that upload/download documents
- Adding document support to a new Dataverse entity
- Troubleshooting document-related issues
- Understanding the authentication flow for document operations
- Working with any `sprk_document` related code
<<<<<<< HEAD
- Working with email-to-document automation (webhook, polling, job processing)
=======
- **Converting Dataverse email activities to archived documents**
- **Working with email-to-document automation rules**
>>>>>>> 15b6114a

---

## System Components

### Architecture Layers

```
┌─────────────────────────────────────────────────────────────────┐
│  Dataverse Model-Driven App                                     │
│  └─ PCF Controls (UniversalQuickCreate, SpeFileViewer)         │
└─────────────────────────────────────────────────────────────────┘
                         │
                         ↓ HTTPS + Bearer Token
┌─────────────────────────────────────────────────────────────────┐
│  BFF API (ASP.NET Core 8.0)                                    │
│  └─ spe-api-dev-67e2xz.azurewebsites.net                       │
└─────────────────────────────────────────────────────────────────┘
           │                              │
           ↓ OBO Token                    ↓ ClientSecret
┌──────────────────────┐    ┌──────────────────────────────┐
│  Microsoft Graph API │    │  Dataverse Web API           │
│  (SharePoint Embedded)    │  (Metadata queries)          │
└──────────────────────┘    └──────────────────────────────┘
           │                              │
           ↓                              ↓
┌──────────────────────┐    ┌──────────────────────────────┐
│  SPE Container       │    │  Dataverse Tables            │
│  (File Storage)      │    │  (sprk_document, sprk_matter)│
└──────────────────────┘    └──────────────────────────────┘
```

### Key Components

| Component | Technology | Purpose |
|-----------|------------|---------|
| **UniversalQuickCreate PCF** | TypeScript, React, Fluent UI | Upload UI in Dataverse forms |
| **SpeFileViewer PCF** | TypeScript, React | File preview/edit in forms |
| **BFF API** | ASP.NET Core 8.0 | Backend proxy, token exchange |
| **Redis Cache** | Azure Redis | Metadata caching (15-min TTL) |

### Important Endpoints

```
BFF API (https://spe-api-dev-67e2xz.azurewebsites.net):
├─ POST /upload/file              → Single file upload (<4MB)
├─ POST /upload/session           → Large file upload (>4MB)
├─ GET  /api/navmap/{entity}/{relationship}/lookup  → Metadata discovery
├─ GET  /api/documents/{id}/preview-url  → File preview URL
├─ GET  /api/documents/{id}/office       → Office Online editor URL
├─ GET  /healthz                  → Health check
│
<<<<<<< HEAD
├─ Email-to-Document (Phase 2):
│  ├─ POST /api/v1/emails/{emailId}/save-as-document  → Manual email conversion
│  ├─ GET  /api/v1/emails/{emailId}/document-status   → Check if already saved
│  ├─ POST /api/v1/emails/webhook-trigger             → Dataverse webhook receiver
│  └─ Admin:
│     ├─ POST /api/v1/emails/admin/seed-rules         → Seed default filter rules
│     ├─ GET  /api/v1/emails/admin/rules              → List active rules
│     └─ POST /api/v1/emails/admin/refresh-rules-cache → Force cache refresh
=======
│  Email-to-Document Conversion (Phase 1):
├─ POST /api/v1/emails/{emailId}/save-as-document  → Convert email to .eml document
└─ GET  /api/v1/emails/{emailId}/document-status   → Check if email already saved
>>>>>>> 15b6114a
```

---

## Data Model

### Core Tables

**sprk_document** (child - holds file references)
```
<<<<<<< HEAD
sprk_documentid     GUID        Primary key
sprk_documentname   Text        Display name
sprk_filename       Text        Original file name
sprk_filesize       Int         File size in bytes
sprk_graphitemid    Text        SPE DriveItem ID ← Links to SharePoint
sprk_graphdriveid   Text        SPE Container Drive ID
sprk_matter         Lookup      → sprk_matter (1:N relationship)
sprk_project        Lookup      → sprk_project (1:N relationship)

# Email-to-Document fields (Phase 2):
sprk_isemailarchive Boolean     True if document is archived email
sprk_documenttype   Choice      100000006 = Email
sprk_email          Lookup      → email activity
sprk_emailsubject   Text        Email subject line
sprk_emailfrom      Text        Sender address
sprk_emailto        Text        Recipients (comma-separated)
sprk_emailcc        Text        CC recipients
sprk_emaildate      DateTime    Email sent/received date
sprk_emailmessageid Text        RFC 2822 Message-ID
sprk_emaildirection Choice      Received=100000000, Sent=100000001
```

**sprk_emailprocessingrule** (filter rules for automation)
```
sprk_emailprocessingruleid  GUID    Primary key
sprk_name                   Text    Rule name
sprk_ruletype               Choice  Exclude=0, Include=1, Route=2
sprk_targetfield            Text    subject, from, to, body, attachmentname
sprk_pattern                Text    Regex pattern
sprk_priority               Int     Evaluation order (lower = first)
sprk_isactive               Boolean Rule enabled/disabled
=======
sprk_documentid         GUID        Primary key
sprk_documentname       Text        Display name
sprk_filename           Text        Original file name
sprk_filesize           Int         File size in bytes
sprk_graphitemid        Text        SPE DriveItem ID ← Links to SharePoint
sprk_graphdriveid       Text        SPE Container Drive ID
sprk_matter             Lookup      → sprk_matter (1:N relationship)
sprk_project            Lookup      → sprk_project (1:N relationship)

# Email Archive Fields (Phase 1)
sprk_isemailarchive     Boolean     Is this an archived email (.eml)
sprk_email              Lookup      → email (email activity reference)
sprk_emailsubject       Text        Email subject line
sprk_emailfrom          Text        Sender email address
sprk_emailto            Text        Primary recipients (semicolon-separated)
sprk_emailcc            Text        CC recipients (semicolon-separated)
sprk_emaildate          DateTime    Email sent/received date
sprk_emaildirection     Choice      Received (100000000) / Sent (100000001)
sprk_emailmessageid     Text        RFC 5322 Message-ID header
sprk_emailtrackingtoken Text        CRM tracking token
sprk_documenttype       Choice      Email = 100000006
sprk_relationshiptype   Choice      Email Attachment = 100000000
sprk_parentdocument     Lookup      → sprk_document (for attachments)
```

**sprk_emailsaverule** (email automation rules)
```
sprk_emailsaveruleid    GUID        Primary key
sprk_name               Text        Rule name
sprk_direction          Choice      Received/Sent/Both
sprk_isactive           Boolean     Rule enabled
sprk_priority           Int         Rule priority order
>>>>>>> 15b6114a
```

**sprk_matter / sprk_project** (parents - own the container)
```
sprk_containerid    Text        SPE Container Drive ID
```

### Relationship Pattern

```
sprk_matter (1) ───── sprk_matter_document_1n ────→ (N) sprk_document
                      ↑
                      Navigation Property: "sprk_Matter" (capital M!)
```

---

## Key Patterns

### 1. Phase 7 Dynamic Metadata Discovery

Instead of hardcoding navigation property names, query at runtime:

```typescript
// PCF calls BFF API
GET /api/navmap/sprk_document/sprk_matter_document_1n/lookup

// Response (from cache or Dataverse)
{
  "navigationPropertyName": "sprk_Matter",  // Correct casing!
  "source": "cache"  // or "dataverse" on first call
}
```

### 2. Document Record Creation with @odata.bind

```typescript
// Use discovered navigation property name
const payload = {
  "sprk_documentname": fileName,
  "sprk_graphitemid": driveItemId,
  "sprk_graphdriveid": containerId,
  "sprk_Matter@odata.bind": `/sprk_matters(${matterId})`  // Correct case from metadata
};
```

### 3. Container ID Inheritance

Parent entities own containers, documents inherit:
- Matter has `sprk_containerid` field
- When uploading, read parent's container ID
- File stored in that container
- Document record links to same container

---

## Configuration Lookup

**App Registrations**:
- PCF Control: `5175798e-f23e-41c3-b09b-7a90b9218189`
- BFF API: `1e40baad-e065-4aea-a8d4-4b7ab273458c`

**Key Files**:
```
src/api/Spe.Bff.Api/                    → BFF API
src/controls/UniversalQuickCreate/      → Upload PCF
src/controls/SpeFileViewer/             → Preview PCF
src/shared/Spaarke.Dataverse/           → Dataverse client
```

**Entity Config Location**:
```
src/controls/UniversalQuickCreate/config/EntityDocumentConfig.ts
```

---

## Common Mistakes

| Mistake | Why It Fails | Correct Approach |
|---------|--------------|------------------|
| Hardcoding `sprk_matter@odata.bind` | Case-sensitive, varies by relationship | Use Phase 7 metadata discovery |
| Using friendly scope `api://spe-bff-api/...` | Azure AD requires full URI | Use `api://1e40baad-.../user_impersonation` |
| Assuming relationship name | Dataverse uses exact schema name | Look up in Dataverse or use NavMap API |
| Storing file in Dataverse | File size limits, cost | Store in SPE, reference in Dataverse |

---

## Related Articles

- [sdap-auth-patterns.md](sdap-auth-patterns.md) - Authentication flows and token exchange
- [sdap-pcf-patterns.md](sdap-pcf-patterns.md) - PCF control implementation details
- [sdap-bff-api-patterns.md](sdap-bff-api-patterns.md) - BFF API endpoints and services
- [sdap-troubleshooting.md](sdap-troubleshooting.md) - Common issues and resolutions
- [EMAIL-TO-DOCUMENT-ARCHITECTURE.md](../guides/EMAIL-TO-DOCUMENT-ARCHITECTURE.md) - Email automation architecture

---

*Condensed from ~3000 line architecture guide for AI coding context efficiency*<|MERGE_RESOLUTION|>--- conflicted
+++ resolved
@@ -1,11 +1,7 @@
 # SDAP System Overview
 
 > **Source**: SDAP-ARCHITECTURE-GUIDE.md (3000 lines) → Condensed overview
-<<<<<<< HEAD
 > **Last Updated**: December 30, 2025
-=======
-> **Last Updated**: December 29, 2025
->>>>>>> 15b6114a
 > **Applies To**: Any work involving the SDAP document management system
 
 ---
@@ -14,11 +10,7 @@
 
 SDAP (SharePoint Document Access Platform) is an enterprise document management solution integrating Dataverse with SharePoint Embedded (SPE). Files stored in SPE containers (up to 250GB), metadata in Dataverse. Uses BFF pattern with Redis caching, PCF controls for UI.
 
-<<<<<<< HEAD
 **New (Phase 2):** Email-to-Document automation converts Dataverse emails to archived .eml documents via webhooks and background processing.
-=======
-**New in Phase 1**: Email-to-Document conversion converts Dataverse email activities to RFC 5322 compliant `.eml` files stored in SPE with full metadata extraction.
->>>>>>> 15b6114a
 
 ---
 
@@ -29,12 +21,9 @@
 - Troubleshooting document-related issues
 - Understanding the authentication flow for document operations
 - Working with any `sprk_document` related code
-<<<<<<< HEAD
 - Working with email-to-document automation (webhook, polling, job processing)
-=======
-- **Converting Dataverse email activities to archived documents**
-- **Working with email-to-document automation rules**
->>>>>>> 15b6114a
+- Converting Dataverse email activities to archived documents
+- Working with email-to-document automation rules
 
 ---
 
@@ -87,7 +76,6 @@
 ├─ GET  /api/documents/{id}/office       → Office Online editor URL
 ├─ GET  /healthz                  → Health check
 │
-<<<<<<< HEAD
 ├─ Email-to-Document (Phase 2):
 │  ├─ POST /api/v1/emails/{emailId}/save-as-document  → Manual email conversion
 │  ├─ GET  /api/v1/emails/{emailId}/document-status   → Check if already saved
@@ -96,11 +84,6 @@
 │     ├─ POST /api/v1/emails/admin/seed-rules         → Seed default filter rules
 │     ├─ GET  /api/v1/emails/admin/rules              → List active rules
 │     └─ POST /api/v1/emails/admin/refresh-rules-cache → Force cache refresh
-=======
-│  Email-to-Document Conversion (Phase 1):
-├─ POST /api/v1/emails/{emailId}/save-as-document  → Convert email to .eml document
-└─ GET  /api/v1/emails/{emailId}/document-status   → Check if email already saved
->>>>>>> 15b6114a
 ```
 
 ---
@@ -111,39 +94,6 @@
 
 **sprk_document** (child - holds file references)
 ```
-<<<<<<< HEAD
-sprk_documentid     GUID        Primary key
-sprk_documentname   Text        Display name
-sprk_filename       Text        Original file name
-sprk_filesize       Int         File size in bytes
-sprk_graphitemid    Text        SPE DriveItem ID ← Links to SharePoint
-sprk_graphdriveid   Text        SPE Container Drive ID
-sprk_matter         Lookup      → sprk_matter (1:N relationship)
-sprk_project        Lookup      → sprk_project (1:N relationship)
-
-# Email-to-Document fields (Phase 2):
-sprk_isemailarchive Boolean     True if document is archived email
-sprk_documenttype   Choice      100000006 = Email
-sprk_email          Lookup      → email activity
-sprk_emailsubject   Text        Email subject line
-sprk_emailfrom      Text        Sender address
-sprk_emailto        Text        Recipients (comma-separated)
-sprk_emailcc        Text        CC recipients
-sprk_emaildate      DateTime    Email sent/received date
-sprk_emailmessageid Text        RFC 2822 Message-ID
-sprk_emaildirection Choice      Received=100000000, Sent=100000001
-```
-
-**sprk_emailprocessingrule** (filter rules for automation)
-```
-sprk_emailprocessingruleid  GUID    Primary key
-sprk_name                   Text    Rule name
-sprk_ruletype               Choice  Exclude=0, Include=1, Route=2
-sprk_targetfield            Text    subject, from, to, body, attachmentname
-sprk_pattern                Text    Regex pattern
-sprk_priority               Int     Evaluation order (lower = first)
-sprk_isactive               Boolean Rule enabled/disabled
-=======
 sprk_documentid         GUID        Primary key
 sprk_documentname       Text        Display name
 sprk_filename           Text        Original file name
@@ -153,7 +103,7 @@
 sprk_matter             Lookup      → sprk_matter (1:N relationship)
 sprk_project            Lookup      → sprk_project (1:N relationship)
 
-# Email Archive Fields (Phase 1)
+# Email Archive Fields (Phase 1 & 2)
 sprk_isemailarchive     Boolean     Is this an archived email (.eml)
 sprk_email              Lookup      → email (email activity reference)
 sprk_emailsubject       Text        Email subject line
@@ -169,14 +119,15 @@
 sprk_parentdocument     Lookup      → sprk_document (for attachments)
 ```
 
-**sprk_emailsaverule** (email automation rules)
-```
-sprk_emailsaveruleid    GUID        Primary key
-sprk_name               Text        Rule name
-sprk_direction          Choice      Received/Sent/Both
-sprk_isactive           Boolean     Rule enabled
-sprk_priority           Int         Rule priority order
->>>>>>> 15b6114a
+**sprk_emailprocessingrule** (filter rules for automation)
+```
+sprk_emailprocessingruleid  GUID    Primary key
+sprk_name                   Text    Rule name
+sprk_ruletype               Choice  Exclude=0, Include=1, Route=2
+sprk_targetfield            Text    subject, from, to, body, attachmentname
+sprk_pattern                Text    Regex pattern
+sprk_priority               Int     Evaluation order (lower = first)
+sprk_isactive               Boolean Rule enabled/disabled
 ```
 
 **sprk_matter / sprk_project** (parents - own the container)
